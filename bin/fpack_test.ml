--- conflicted
+++ resolved
@@ -83,25 +83,15 @@
 let pack_regular_esm =
   pack
     ~mode:Fastpack.Mode.Production
-<<<<<<< HEAD
-    ~target:Fastpack.Target.EcmaScript6
-    ~preprocessor:Fastpack.Preprocessor.empty
-=======
     ~target:Fastpack.Target.ESM
-    ~preprocessor:(Fastpack.Preprocessor.make [])
->>>>>>> e12b669e
+    ~preprocessor:Fastpack.Preprocessor.empty
     Fastpack.RegularPacker.pack
 
 let pack_flat_esm =
   pack
     ~mode:Fastpack.Mode.Production
-<<<<<<< HEAD
-    ~target:Fastpack.Target.EcmaScript6
-    ~preprocessor:Fastpack.Preprocessor.empty
-=======
     ~target:Fastpack.Target.ESM
-    ~preprocessor:(Fastpack.Preprocessor.make [])
->>>>>>> e12b669e
+    ~preprocessor:Fastpack.Preprocessor.empty
     Fastpack.FlatPacker.pack
 
 let pack_flat_cjs =
