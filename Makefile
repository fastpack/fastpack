FPACK_TEST_PATH = "$(shell pwd)/test"

b: build

build:
	@esy build

build-dev:
	@esy b jbuilder build --dev bin/fpack.exe bin/fpack_test.exe

install:
	@esy install

train: build
	@esy x fpack_test --train $(FPACK_TEST_PATH)

test: build
<<<<<<< HEAD
	@esy x fpack_test $(FPACK_TEST_PATH)
=======
	@esy _build/default/bin/fpack_test.exe $(FPACK_TEST_PATH)

top: build-top
	@esy rlwrap ./_build/default/top/main.exe

build-bin:
	@esy jbuilder build --dev bin/fpack.exe
	@esy jbuilder build --dev bin/fpack_test.exe
	@esy jbuilder build --dev bin/fpack_print.exe

build-top:
	@esy jbuilder build top/main.exe

build-FastpackResolver:
	@esy jbuilder build --dev FastpackResolver/FastpackResolver.cma FastpackResolver/FastpackResolver.cmxa

build-FastpackSourceMap:
	@esy jbuilder build --dev FastpackSourceMap/FastpackSourceMap.cma FastpackSourceMap/FastpackSourceMap.cmxa

build-Fastpack:
	@esy jbuilder build --dev Fastpack/Fastpack.cma Fastpack/Fastpack.cmxa

build-dependencies:
	@esy build

bootstrap: install build-dependencies build conf-merlin
>>>>>>> e61164ec

bootstrap: install build

clean:
	@rm -rf _build/ node_modules/<|MERGE_RESOLUTION|>--- conflicted
+++ resolved
@@ -6,7 +6,7 @@
 	@esy build
 
 build-dev:
-	@esy b jbuilder build --dev bin/fpack.exe bin/fpack_test.exe
+	@esy b jbuilder build --dev bin/fpack.exe bin/fpack_test.exe bin/fpack_print.exe
 
 install:
 	@esy install
@@ -15,36 +15,7 @@
 	@esy x fpack_test --train $(FPACK_TEST_PATH)
 
 test: build
-<<<<<<< HEAD
 	@esy x fpack_test $(FPACK_TEST_PATH)
-=======
-	@esy _build/default/bin/fpack_test.exe $(FPACK_TEST_PATH)
-
-top: build-top
-	@esy rlwrap ./_build/default/top/main.exe
-
-build-bin:
-	@esy jbuilder build --dev bin/fpack.exe
-	@esy jbuilder build --dev bin/fpack_test.exe
-	@esy jbuilder build --dev bin/fpack_print.exe
-
-build-top:
-	@esy jbuilder build top/main.exe
-
-build-FastpackResolver:
-	@esy jbuilder build --dev FastpackResolver/FastpackResolver.cma FastpackResolver/FastpackResolver.cmxa
-
-build-FastpackSourceMap:
-	@esy jbuilder build --dev FastpackSourceMap/FastpackSourceMap.cma FastpackSourceMap/FastpackSourceMap.cmxa
-
-build-Fastpack:
-	@esy jbuilder build --dev Fastpack/Fastpack.cma Fastpack/Fastpack.cmxa
-
-build-dependencies:
-	@esy build
-
-bootstrap: install build-dependencies build conf-merlin
->>>>>>> e61164ec
 
 bootstrap: install build
 
